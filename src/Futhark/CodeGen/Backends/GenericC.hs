--- conflicted
+++ resolved
@@ -177,7 +177,6 @@
 printStm (ArrayValue mem bt []) =
   return $ printBasicStm val bt
   where val = [C.cexp|*$id:mem|]
-        bt' = valueTypeToCType $ Scalar bt
 printStm (ArrayValue mem bt (dim:shape)) = do
   i <- newVName "print_i"
   v <- newVName "print_elem"
@@ -201,14 +200,6 @@
                putchar(']');
                }
              }|]
-<<<<<<< HEAD
-=======
-printStm place ets = do
-  prints <- forM (zip [(0::Int)..] ets) $ \(i, et) ->
-              printStm [C.cexp|$exp:place.$id:(tupleField i)|] [et]
-  let prints' = intercalate [[C.cstm|{putchar('\n');}|]] $ map (:[]) prints
-  return [C.cstm|{$stms:prints'}|]
->>>>>>> e297ec92
 
 readFun :: BasicType -> Maybe String
 readFun Int  = Just "read_int"
