--- conflicted
+++ resolved
@@ -452,12 +452,8 @@
 
   end_exclusive <- case end of
     UpToInclusive{} ->
-<<<<<<< HEAD
-      letSubExp "range_end_exclusive" $ I.BasicOp $ I.BinOp (I.Add it) end' step
+      letSubExp "range_end_exclusive" $ I.BasicOp $ I.BinOp (I.Add it) end' step_sign
     _ -> return end'
-=======
-      letSubExp "range_end_exclusive" $ I.BasicOp $ I.BinOp (I.Add it) end' step_sign
->>>>>>> 3e8b6c91
 
   end_from_above <- letSubExp "end_from_above" $ I.BasicOp $ I.BinOp (I.SMin it) start' end_exclusive
   end_from_below <- letSubExp "end_from_below" $ I.BasicOp $ I.BinOp (I.SMax it) start' end_exclusive
@@ -466,24 +462,13 @@
                      I.If downwards (resultBody [end_from_above]) (resultBody [end_from_below])
                      [I.Prim $ IntType it]
 
-<<<<<<< HEAD
   distance <- letSubExp "distance" $ I.BasicOp $ I.BinOp (I.Sub it) end_constrained start'
-  num_elems_maybe_neg <- letSubExp "num_elems_maybe_neg" $ I.BasicOp $ I.BinOp (I.SDiv it) distance step
+  num_elems_maybe_neg <- letSubExp "num_elems_maybe_neg" =<<
+                         eDivRounding (eSubExp distance) (eSubExp step)
   num_elems_not_neg <- letSubExp "num_elems_not_neg" $ I.BasicOp $ I.BinOp (I.SMax it) zero num_elems_maybe_neg
   num_elems <- letSubExp "num_elems" $
                I.If step_invalid (resultBody [zero]) (resultBody [num_elems_not_neg])
                [I.Prim $ IntType it]
-=======
-  up_distance <- letSubExp "up_distance" $ I.BasicOp $ I.BinOp (I.Sub it) end_constrained start'
-  down_distance <- letSubExp "down_distance" $ I.BasicOp $ I.BinOp (I.Sub it) end_constrained start'
-  distance <- letSubExp "distance" $
-              I.If downwards (resultBody [down_distance]) (resultBody [up_distance])
-              [I.Prim $ IntType it]
-  num_elems_maybe_neg <- letSubExp "num_elems_maybe_neg" =<<
-                         eDivRounding (eSubExp distance) (eSubExp step)
-  num_elems <- letSubExp "num_elems" $ I.BasicOp $ I.BinOp (I.SMax it) zero num_elems_maybe_neg
-
->>>>>>> 3e8b6c91
   pure <$> letSubExp desc (I.BasicOp $ I.Iota num_elems start' step it)
 
 internaliseExp desc (E.Empty (TypeDecl _(Info et)) _) = do
