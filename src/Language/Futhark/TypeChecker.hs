--- conflicted
+++ resolved
@@ -1098,7 +1098,6 @@
                     form'
                     loopbody' letbody' loc
 
-<<<<<<< HEAD
 checkExp (Write i v a pos) = do
   i' <- checkExp i
   v' <- checkExp v
@@ -1115,12 +1114,7 @@
             return ()
           _ -> bad $ TypeError pos "the indexes array of write must consist only of signed 32-bit ints"
 
-
-checkSOACArrayArg :: TypeBox ty =>
-                     ExpBase ty VName -> TypeM (Exp, Arg)
-=======
 checkSOACArrayArg :: ExpBase NoInfo VName -> TypeM (Exp, Arg)
->>>>>>> 8e667da4
 checkSOACArrayArg e = do
   (e', (t, dflow, argloc)) <- checkArg e
   case peelArray 1 t of
