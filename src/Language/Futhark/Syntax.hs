--- conflicted
+++ resolved
@@ -501,14 +501,10 @@
             -- may choose the maximal chunk size that still satisfies the memory
             -- requirements of the device.
 
-<<<<<<< HEAD
-            | Write (ExpBase ty vn) (ExpBase ty vn) (ExpBase ty vn) SrcLoc
+            | Write (ExpBase f vn) (ExpBase f vn) (ExpBase f vn) SrcLoc
             -- ^ @write([0, 2, -1], [9, 7, 0], [3, 4, 5]) = [9, 4, 7]@.
 
-            | Zip [(ExpBase ty vn, ty vn)] SrcLoc
-=======
             | Zip [(ExpBase f vn, f (CompTypeBase vn))] SrcLoc
->>>>>>> 8e667da4
             -- ^ Normal zip supporting variable number of arguments.
             -- The type paired to each expression is the full type of
             -- the array returned by that expression.
